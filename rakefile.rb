require 'albacore'

VERSION = "2.3.3"

task :default => [:build35, :build40, :output35, :output40]

assemblyinfo :assemblyinfo do |asm|
    asm.version = VERSION
    asm.company_name = "Jayme Davis"
    asm.product_name = "Stripe.net"
    asm.title = "Stripe.net"
    asm.description = "A .net client api for http://stripe.com"
    asm.copyright = "Copyright (C) Jayme Davis 2014"
    asm.output_file = "src/SharedAssemblyInfo.cs"
end

<<<<<<< HEAD
desc "Build"
msbuild :build => :assemblyinfo do |msb|
    msb.properties :configuration => :Release
    msb.targets :Clean, :Build
    msb.solution = "src/Stripe.sln"
    puts 'Solution built'
end

desc "Output"
output :output do |out|
    out.from '.'
    out.to 'working'
    out.file 'src\Stripe\bin\release\Stripe.net.dll', :as=>'Stripe.net.dll'
    puts 'Output folder created'
=======
desc "Build 3.5"
msbuild :build35 => :assemblyinfo do |msb|
	msb.properties :configuration => :Release35
	msb.targets :Clean, :Build
	msb.solution = "src/Stripe.sln"
	puts 'Solution 3.5 built'
end

desc "Build 4.0"
msbuild :build40 => :assemblyinfo do |msb|
	msb.properties :configuration => :Release
	msb.targets :Clean, :Build
	msb.solution = "src/Stripe.sln"
	puts 'Solution 4.0 built'
end

desc "Output 3.5"
output :output35 do |out|
	out.from '.'
	out.to 'working35'
	out.file 'src\Stripe\bin\release 3.5\Stripe.net.dll', :as=>'Stripe.net.dll'
	puts 'Output 3.5 folder created'
end

desc "Output 4.0"
output :output40 do |out|
	out.from '.'
	out.to 'working40'
	out.file 'src\Stripe\bin\release\Stripe.net.dll', :as=>'Stripe.net.dll'
	puts 'Output 4.0 folder created'
>>>>>>> db039cd0
end<|MERGE_RESOLUTION|>--- conflicted
+++ resolved
@@ -1,6 +1,6 @@
 require 'albacore'
 
-VERSION = "2.3.3"
+VERSION = "2.3.4"
 
 task :default => [:build35, :build40, :output35, :output40]
 
@@ -14,51 +14,34 @@
     asm.output_file = "src/SharedAssemblyInfo.cs"
 end
 
-<<<<<<< HEAD
-desc "Build"
-msbuild :build => :assemblyinfo do |msb|
-    msb.properties :configuration => :Release
+desc "Build 3.5"
+msbuild :build35 => :assemblyinfo do |msb|
+    msb.properties :configuration => :Release35
     msb.targets :Clean, :Build
     msb.solution = "src/Stripe.sln"
-    puts 'Solution built'
-end
-
-desc "Output"
-output :output do |out|
-    out.from '.'
-    out.to 'working'
-    out.file 'src\Stripe\bin\release\Stripe.net.dll', :as=>'Stripe.net.dll'
-    puts 'Output folder created'
-=======
-desc "Build 3.5"
-msbuild :build35 => :assemblyinfo do |msb|
-	msb.properties :configuration => :Release35
-	msb.targets :Clean, :Build
-	msb.solution = "src/Stripe.sln"
-	puts 'Solution 3.5 built'
+    puts 'Solution 3.5 built'
 end
 
 desc "Build 4.0"
 msbuild :build40 => :assemblyinfo do |msb|
-	msb.properties :configuration => :Release
-	msb.targets :Clean, :Build
-	msb.solution = "src/Stripe.sln"
-	puts 'Solution 4.0 built'
+    msb.properties :configuration => :Release
+    msb.targets :Clean, :Build
+    msb.solution = "src/Stripe.sln"
+    puts 'Solution 4.0 built'
 end
 
 desc "Output 3.5"
 output :output35 do |out|
-	out.from '.'
-	out.to 'working35'
-	out.file 'src\Stripe\bin\release 3.5\Stripe.net.dll', :as=>'Stripe.net.dll'
-	puts 'Output 3.5 folder created'
+    out.from '.'
+    out.to 'working35'
+    out.file 'src\Stripe\bin\release 3.5\Stripe.net.dll', :as=>'Stripe.net.dll'
+    puts 'Output 3.5 folder created'
 end
 
 desc "Output 4.0"
 output :output40 do |out|
-	out.from '.'
-	out.to 'working40'
-	out.file 'src\Stripe\bin\release\Stripe.net.dll', :as=>'Stripe.net.dll'
-	puts 'Output 4.0 folder created'
->>>>>>> db039cd0
+    out.from '.'
+    out.to 'working40'
+    out.file 'src\Stripe\bin\release\Stripe.net.dll', :as=>'Stripe.net.dll'
+    puts 'Output 4.0 folder created'
 end