--- conflicted
+++ resolved
@@ -31,15 +31,10 @@
     <WarningLevel>4</WarningLevel>
   </PropertyGroup>
   <ItemGroup>
-<<<<<<< HEAD
     <Reference Include="Newtonsoft.Json, Version=4.0.8.0, Culture=neutral, PublicKeyToken=30ad4fe6b2a6aeed, processorArchitecture=MSIL">
       <SpecificVersion>False</SpecificVersion>
       <HintPath>..\packages\Newtonsoft.Json.4.0.8\lib\net40\Newtonsoft.Json.dll</HintPath>
       <Private>True</Private>
-=======
-    <Reference Include="Newtonsoft.Json">
-      <HintPath>..\Lib\Newtonsoft.Json.dll</HintPath>
->>>>>>> 4e8ea32c
     </Reference>
     <Reference Include="System" />
     <Reference Include="System.configuration" />
