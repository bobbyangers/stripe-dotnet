--- conflicted
+++ resolved
@@ -63,13 +63,10 @@
     <Compile Include="Constants\StripeRefundReasons.cs" />
     <Compile Include="Infrastructure\ExpandableProperty.cs" />
     <Compile Include="Services\Balance\StripeBalanceTransactionListOptions.cs" />
-<<<<<<< HEAD
     <Compile Include="Services\Refunds\StripeRefundCreateOptions.cs" />
     <Compile Include="Services\Refunds\StripeRefundService.cs" />
     <Compile Include="Services\Refunds\StripeRefundUpdateOptions.cs" />
-=======
     <Compile Include="Services\Invoices\StripeInvoiceCreateOptions.cs" />
->>>>>>> 98a7d4ba
     <Compile Include="Services\StripeDateFilter.cs" />
     <Compile Include="Entities\StripeApplicationFeeRefund.cs" />
     <Compile Include="Entities\StripeApplicationFee.cs" />
