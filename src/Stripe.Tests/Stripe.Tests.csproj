--- conflicted
+++ resolved
@@ -1,197 +1,192 @@
-﻿<?xml version="1.0" encoding="utf-8"?>
-<Project ToolsVersion="4.0" DefaultTargets="Build" xmlns="http://schemas.microsoft.com/developer/msbuild/2003">
-  <PropertyGroup>
-    <Configuration Condition=" '$(Configuration)' == '' ">Debug</Configuration>
-    <Platform Condition=" '$(Platform)' == '' ">AnyCPU</Platform>
-    <ProductVersion>8.0.30703</ProductVersion>
-    <SchemaVersion>2.0</SchemaVersion>
-    <ProjectGuid>{9150C4E3-8FBB-4C2B-A652-A18C58AE9678}</ProjectGuid>
-    <OutputType>Library</OutputType>
-    <AppDesignerFolder>Properties</AppDesignerFolder>
-    <RootNamespace>Stripe.Tests</RootNamespace>
-    <AssemblyName>Stripe.Tests</AssemblyName>
-    <TargetFrameworkVersion>v4.0</TargetFrameworkVersion>
-    <FileAlignment>512</FileAlignment>
-    <SolutionDir Condition="$(SolutionDir) == '' Or $(SolutionDir) == '*Undefined*'">..\</SolutionDir>
-    <RestorePackages>true</RestorePackages>
-  </PropertyGroup>
-  <PropertyGroup Condition=" '$(Configuration)|$(Platform)' == 'Debug|AnyCPU' ">
-    <DebugSymbols>true</DebugSymbols>
-    <DebugType>full</DebugType>
-    <Optimize>false</Optimize>
-    <OutputPath>bin\Debug\</OutputPath>
-    <DefineConstants>DEBUG;TRACE</DefineConstants>
-    <ErrorReport>prompt</ErrorReport>
-    <WarningLevel>4</WarningLevel>
-  </PropertyGroup>
-  <PropertyGroup Condition=" '$(Configuration)|$(Platform)' == 'Release|AnyCPU' ">
-    <DebugType>pdbonly</DebugType>
-    <Optimize>true</Optimize>
-    <OutputPath>bin\Release\</OutputPath>
-    <DefineConstants>TRACE</DefineConstants>
-    <ErrorReport>prompt</ErrorReport>
-    <WarningLevel>4</WarningLevel>
-  </PropertyGroup>
-  <ItemGroup>
-    <Reference Include="Machine.Specifications">
-      <HintPath>..\packages\Machine.Specifications.0.8.2\tools\Machine.Specifications.dll</HintPath>
-    </Reference>
-    <Reference Include="Machine.Specifications.Should">
-      <HintPath>..\packages\Machine.Specifications.Should.0.7.2\lib\net40\Machine.Specifications.Should.dll</HintPath>
-    </Reference>
-    <Reference Include="NCrunch.Framework">
-      <HintPath>..\packages\NCrunch.Framework.2.6.0.18\lib\NCrunch.Framework.dll</HintPath>
-    </Reference>
-<<<<<<< HEAD
-    <Reference Include="Newtonsoft.Json, Version=6.0.0.0, Culture=neutral, PublicKeyToken=30ad4fe6b2a6aeed, processorArchitecture=MSIL">
-      <SpecificVersion>False</SpecificVersion>
-      <HintPath>..\packages\Newtonsoft.Json.6.0.3\lib\net40\Newtonsoft.Json.dll</HintPath>
-=======
-    <Reference Include="Newtonsoft.Json, Version=4.5.0.0, Culture=neutral, PublicKeyToken=30ad4fe6b2a6aeed, processorArchitecture=MSIL">
-      <HintPath>..\packages\Newtonsoft.Json.5.0.8\lib\net40\Newtonsoft.Json.dll</HintPath>
->>>>>>> c0e023a0
-    </Reference>
-    <Reference Include="System" />
-    <Reference Include="System.configuration" />
-    <Reference Include="System.Core" />
-    <Reference Include="System.Web" />
-    <Reference Include="System.Xml.Linq" />
-    <Reference Include="System.Data.DataSetExtensions" />
-    <Reference Include="Microsoft.CSharp" />
-    <Reference Include="System.Data" />
-    <Reference Include="System.Xml" />
-  </ItemGroup>
-  <ItemGroup>
-    <Compile Include="..\SharedAssemblyInfo.cs">
-      <Link>Properties\SharedAssemblyInfo.cs</Link>
-    </Compile>
-    <Compile Include="account\account_behaviors.cs" />
-    <Compile Include="account\when_retrieving_an_account.cs" />
-    <Compile Include="balance\balance_behaviors.cs" />
-    <Compile Include="balance\when_listing_balancetransaction_by_id.cs" />
-    <Compile Include="balance\when_listing_balancetransactions.cs" />
-    <Compile Include="balance\when_listing_balancetransactions_for_charge.cs" />
-    <Compile Include="balance\when_retrieving_a_balance.cs" />
-    <Compile Include="charges\charge_behaviors.cs" />
-    <Compile Include="charges\when_capturing_a_charge_with_a_card.cs" />
-    <Compile Include="charges\when_listing_charges_by_date.cs" />
-    <Compile Include="charges\when_listing_charges_with_paging.cs" />
-    <Compile Include="charges\when_setting_a_charge_to_capture.cs" />
-    <Compile Include="charges\when_creating_a_charge_with_an_invalid_card.cs" />
-    <Compile Include="charges\when_creating_a_charge_with_a_token.cs" />
-    <Compile Include="charges\when_listing_charges_for_customer.cs" />
-    <Compile Include="charges\when_listing_charges.cs" />
-    <Compile Include="charges\when_creating_a_charge_with_an_api_key.cs" />
-    <Compile Include="coupons\when_creating_a_coupon_with_amount_off.cs" />
-    <Compile Include="coupons\when_creating_a_coupon_with_an_api_key.cs" />
-    <Compile Include="customers\when_creating_a_customer_with_an_api_key.cs" />
-    <Compile Include="invoiceitems\when_creating_an_invoiceitem_with_an_api_key.cs" />
-    <Compile Include="invoices\when_closing_an_invoice.cs" />
-    <Compile Include="invoices\when_creating_an_invoice_with_an_api_key.cs" />
-    <Compile Include="invoices\when_creating_an_invoice_with_failed_charge.cs" />
-    <Compile Include="plans\test_data\stripe_plan_update_options.cs" />
-    <Compile Include="plans\when_updating_a_plan.cs" />
-    <Compile Include="plans\when_creating_a_plan_with_an_interval_count.cs" />
-    <Compile Include="plans\when_creating_a_plan_with_an_api_key.cs" />
-    <Compile Include="recipients\recipient_behaviors.cs" />
-    <Compile Include="recipients\test_data\stripe_recipient_create_options.cs" />
-    <Compile Include="recipients\test_data\stripe_recipient_update_options.cs" />
-    <Compile Include="recipients\when_creating_a_recipient.cs" />
-    <Compile Include="recipients\when_deleting_a_recipient.cs" />
-    <Compile Include="recipients\when_getting_a_recipient.cs" />
-    <Compile Include="recipients\when_listing_recipients.cs" />
-    <Compile Include="recipients\when_updating_a_recipient.cs" />
-    <Compile Include="requestor\when_creating_a_request.cs" />
-    <Compile Include="requestor\when_requesting_an_old_api_version.cs" />
-    <Compile Include="requestor\when_requesting_a_blacklisted_certificate.cs" />
-    <Compile Include="requestor\when_requesting_a_mismatched_certificate.cs" />
-    <Compile Include="tokens\when_creating_a_token_with_a_customer.cs" />
-    <Compile Include="tokens\when_creating_a_token_with_an_api_key.cs" />
-    <Compile Include="transfers\test_data\stripe_transfer_create_options.cs" />
-    <Compile Include="transfers\transfer_behaviors.cs" />
-    <Compile Include="transfers\when_creating_a_transfer.cs" />
-    <Compile Include="transfers\when_getting_a_transfer.cs" />
-    <Compile Include="transfers\when_listing_transfers.cs" />
-    <Compile Include="_web_event_hooks\App_Code\event_hooks_handler.cs" />
-    <Compile Include="invoices\when_getting_an_invoice.cs" />
-    <Compile Include="invoices\when_getting_an_upcoming_invoice.cs" />
-    <Compile Include="invoices\when_listing_invoices.cs" />
-    <Compile Include="invoiceitems\when_updating_an_invoiceitem.cs" />
-    <Compile Include="invoiceitems\invoiceitem_behaviors.cs" />
-    <Compile Include="coupons\test_data\stripe_coupon_create_options.cs" />
-    <Compile Include="invoiceitems\test_data\stripe_invoiceitem_update_options.cs" />
-    <Compile Include="invoiceitems\when_creating_an_invoiceitem.cs" />
-    <Compile Include="invoiceitems\when_deleting_an_invoiceitem.cs" />
-    <Compile Include="invoiceitems\when_getting_an_invoiceitem.cs" />
-    <Compile Include="invoiceitems\when_listing_invoiceitems.cs" />
-    <Compile Include="coupons\when_deleting_a_coupon.cs" />
-    <Compile Include="coupons\coupon_behaviors.cs" />
-    <Compile Include="coupons\when_listing_coupons.cs" />
-    <Compile Include="customers\when_canceling_a_customer_subscription.cs" />
-    <Compile Include="customers\when_creating_an_updated_customer_subscription.cs" />
-    <Compile Include="customers\test_data\stripe_customer_update_subscription_options.cs" />
-    <Compile Include="customers\when_creating_a_customer_with_a_token.cs" />
-    <Compile Include="customers\test_data\stripe_customer_update_options.cs" />
-    <Compile Include="customers\when_updating_a_customer.cs" />
-    <Compile Include="customers\when_deleting_a_customer.cs" />
-    <Compile Include="customers\customer_behaviors.cs" />
-    <Compile Include="customers\when_listing_customers.cs" />
-    <Compile Include="card_behaviors.cs" />
-    <Compile Include="plans\when_listing_plans.cs" />
-    <Compile Include="plans\when_deleting_a_plan.cs" />
-    <Compile Include="plans\plan_behaviors.cs" />
-    <Compile Include="tokens\token_behaviors.cs" />
-    <Compile Include="charges\when_refunding_a_charge_with_an_amount.cs" />
-    <Compile Include="charges\when_refunding_a_charge.cs" />
-    <Compile Include="plans\when_getting_a_plan.cs" />
-    <Compile Include="customers\when_getting_a_customer.cs" />
-    <Compile Include="charges\when_getting_a_charge.cs" />
-    <Compile Include="coupons\when_getting_a_coupon.cs" />
-    <Compile Include="tokens\when_getting_a_token.cs" />
-    <Compile Include="tokens\test_data\stripe_token_create_options.cs" />
-    <Compile Include="tokens\when_creating_a_token.cs" />
-    <Compile Include="charges\when_creating_a_charge_with_a_customer.cs" />
-    <Compile Include="charges\when_creating_a_charge_with_a_card.cs" />
-    <Compile Include="charges\test_data\stripe_charge_create_options.cs" />
-    <Compile Include="invoiceitems\test_data\stripe_invoiceitem_create_options.cs" />
-    <Compile Include="coupons\when_creating_a_coupon.cs" />
-    <Compile Include="plans\test_data\stripe_plan_create_options.cs" />
-    <Compile Include="customers\test_data\stripe_customer_create_options.cs" />
-    <Compile Include="plans\when_creating_a_plan.cs" />
-    <Compile Include="customers\when_creating_a_customer.cs" />
-    <Compile Include="oauth\when_creating_an_invalid_oauth_token_request.cs" />
-  </ItemGroup>
-  <ItemGroup>
-    <ProjectReference Include="..\Stripe\Stripe.csproj">
-      <Project>{E48E9AC1-3A88-406B-82FF-166B1E3C7A48}</Project>
-      <Name>Stripe</Name>
-    </ProjectReference>
-  </ItemGroup>
-  <ItemGroup>
-    <None Include="App.config">
-      <SubType>Designer</SubType>
-    </None>
-    <None Include="packages.config">
-      <SubType>Designer</SubType>
-    </None>
-    <None Include="_web_event_hooks\event_hooks_handler.ashx" />
-    <None Include="_web_event_hooks\web.config">
-      <SubType>Designer</SubType>
-    </None>
-  </ItemGroup>
-  <ItemGroup>
-    <Folder Include="_web_event_hooks\bin\" />
-  </ItemGroup>
-  <ItemGroup>
-    <Service Include="{82A7F48D-3B50-4B1E-B82E-3ADA8210C358}" />
-  </ItemGroup>
-  <Import Project="$(MSBuildToolsPath)\Microsoft.CSharp.targets" />
-  <Import Project="$(SolutionDir)\.nuget\NuGet.targets" Condition="Exists('$(SolutionDir)\.nuget\NuGet.targets')" />
-  <!-- To modify your build process, add your task inside one of the targets below and uncomment it. 
+﻿<?xml version="1.0" encoding="utf-8"?>
+<Project ToolsVersion="4.0" DefaultTargets="Build" xmlns="http://schemas.microsoft.com/developer/msbuild/2003">
+  <PropertyGroup>
+    <Configuration Condition=" '$(Configuration)' == '' ">Debug</Configuration>
+    <Platform Condition=" '$(Platform)' == '' ">AnyCPU</Platform>
+    <ProductVersion>8.0.30703</ProductVersion>
+    <SchemaVersion>2.0</SchemaVersion>
+    <ProjectGuid>{9150C4E3-8FBB-4C2B-A652-A18C58AE9678}</ProjectGuid>
+    <OutputType>Library</OutputType>
+    <AppDesignerFolder>Properties</AppDesignerFolder>
+    <RootNamespace>Stripe.Tests</RootNamespace>
+    <AssemblyName>Stripe.Tests</AssemblyName>
+    <TargetFrameworkVersion>v4.0</TargetFrameworkVersion>
+    <FileAlignment>512</FileAlignment>
+    <SolutionDir Condition="$(SolutionDir) == '' Or $(SolutionDir) == '*Undefined*'">..\</SolutionDir>
+    <RestorePackages>true</RestorePackages>
+  </PropertyGroup>
+  <PropertyGroup Condition=" '$(Configuration)|$(Platform)' == 'Debug|AnyCPU' ">
+    <DebugSymbols>true</DebugSymbols>
+    <DebugType>full</DebugType>
+    <Optimize>false</Optimize>
+    <OutputPath>bin\Debug\</OutputPath>
+    <DefineConstants>DEBUG;TRACE</DefineConstants>
+    <ErrorReport>prompt</ErrorReport>
+    <WarningLevel>4</WarningLevel>
+  </PropertyGroup>
+  <PropertyGroup Condition=" '$(Configuration)|$(Platform)' == 'Release|AnyCPU' ">
+    <DebugType>pdbonly</DebugType>
+    <Optimize>true</Optimize>
+    <OutputPath>bin\Release\</OutputPath>
+    <DefineConstants>TRACE</DefineConstants>
+    <ErrorReport>prompt</ErrorReport>
+    <WarningLevel>4</WarningLevel>
+  </PropertyGroup>
+  <ItemGroup>
+    <Reference Include="Machine.Specifications">
+      <HintPath>..\packages\Machine.Specifications.0.8.2\tools\Machine.Specifications.dll</HintPath>
+    </Reference>
+    <Reference Include="Machine.Specifications.Should">
+      <HintPath>..\packages\Machine.Specifications.Should.0.7.2\lib\net40\Machine.Specifications.Should.dll</HintPath>
+    </Reference>
+    <Reference Include="NCrunch.Framework">
+      <HintPath>..\packages\NCrunch.Framework.2.6.0.18\lib\NCrunch.Framework.dll</HintPath>
+    </Reference>
+    <Reference Include="Newtonsoft.Json, Version=6.0.0.0, Culture=neutral, PublicKeyToken=30ad4fe6b2a6aeed, processorArchitecture=MSIL">
+      <SpecificVersion>False</SpecificVersion>
+      <HintPath>..\packages\Newtonsoft.Json.6.0.3\lib\net40\Newtonsoft.Json.dll</HintPath>
+    </Reference>
+    <Reference Include="System" />
+    <Reference Include="System.configuration" />
+    <Reference Include="System.Core" />
+    <Reference Include="System.Web" />
+    <Reference Include="System.Xml.Linq" />
+    <Reference Include="System.Data.DataSetExtensions" />
+    <Reference Include="Microsoft.CSharp" />
+    <Reference Include="System.Data" />
+    <Reference Include="System.Xml" />
+  </ItemGroup>
+  <ItemGroup>
+    <Compile Include="..\SharedAssemblyInfo.cs">
+      <Link>Properties\SharedAssemblyInfo.cs</Link>
+    </Compile>
+    <Compile Include="account\account_behaviors.cs" />
+    <Compile Include="account\when_retrieving_an_account.cs" />
+    <Compile Include="balance\balance_behaviors.cs" />
+    <Compile Include="balance\when_listing_balancetransaction_by_id.cs" />
+    <Compile Include="balance\when_listing_balancetransactions.cs" />
+    <Compile Include="balance\when_listing_balancetransactions_for_charge.cs" />
+    <Compile Include="balance\when_retrieving_a_balance.cs" />
+    <Compile Include="charges\charge_behaviors.cs" />
+    <Compile Include="charges\when_capturing_a_charge_with_a_card.cs" />
+    <Compile Include="charges\when_listing_charges_by_date.cs" />
+    <Compile Include="charges\when_listing_charges_with_paging.cs" />
+    <Compile Include="charges\when_setting_a_charge_to_capture.cs" />
+    <Compile Include="charges\when_creating_a_charge_with_an_invalid_card.cs" />
+    <Compile Include="charges\when_creating_a_charge_with_a_token.cs" />
+    <Compile Include="charges\when_listing_charges_for_customer.cs" />
+    <Compile Include="charges\when_listing_charges.cs" />
+    <Compile Include="charges\when_creating_a_charge_with_an_api_key.cs" />
+    <Compile Include="coupons\when_creating_a_coupon_with_amount_off.cs" />
+    <Compile Include="coupons\when_creating_a_coupon_with_an_api_key.cs" />
+    <Compile Include="customers\when_creating_a_customer_with_an_api_key.cs" />
+    <Compile Include="invoiceitems\when_creating_an_invoiceitem_with_an_api_key.cs" />
+    <Compile Include="invoices\when_closing_an_invoice.cs" />
+    <Compile Include="invoices\when_creating_an_invoice_with_an_api_key.cs" />
+    <Compile Include="invoices\when_creating_an_invoice_with_failed_charge.cs" />
+    <Compile Include="plans\test_data\stripe_plan_update_options.cs" />
+    <Compile Include="plans\when_updating_a_plan.cs" />
+    <Compile Include="plans\when_creating_a_plan_with_an_interval_count.cs" />
+    <Compile Include="plans\when_creating_a_plan_with_an_api_key.cs" />
+    <Compile Include="recipients\recipient_behaviors.cs" />
+    <Compile Include="recipients\test_data\stripe_recipient_create_options.cs" />
+    <Compile Include="recipients\test_data\stripe_recipient_update_options.cs" />
+    <Compile Include="recipients\when_creating_a_recipient.cs" />
+    <Compile Include="recipients\when_deleting_a_recipient.cs" />
+    <Compile Include="recipients\when_getting_a_recipient.cs" />
+    <Compile Include="recipients\when_listing_recipients.cs" />
+    <Compile Include="recipients\when_updating_a_recipient.cs" />
+    <Compile Include="requestor\when_creating_a_request.cs" />
+    <Compile Include="requestor\when_requesting_an_old_api_version.cs" />
+    <Compile Include="requestor\when_requesting_a_blacklisted_certificate.cs" />
+    <Compile Include="requestor\when_requesting_a_mismatched_certificate.cs" />
+    <Compile Include="tokens\when_creating_a_token_with_a_customer.cs" />
+    <Compile Include="tokens\when_creating_a_token_with_an_api_key.cs" />
+    <Compile Include="transfers\test_data\stripe_transfer_create_options.cs" />
+    <Compile Include="transfers\transfer_behaviors.cs" />
+    <Compile Include="transfers\when_creating_a_transfer.cs" />
+    <Compile Include="transfers\when_getting_a_transfer.cs" />
+    <Compile Include="transfers\when_listing_transfers.cs" />
+    <Compile Include="_web_event_hooks\App_Code\event_hooks_handler.cs" />
+    <Compile Include="invoices\when_getting_an_invoice.cs" />
+    <Compile Include="invoices\when_getting_an_upcoming_invoice.cs" />
+    <Compile Include="invoices\when_listing_invoices.cs" />
+    <Compile Include="invoiceitems\when_updating_an_invoiceitem.cs" />
+    <Compile Include="invoiceitems\invoiceitem_behaviors.cs" />
+    <Compile Include="coupons\test_data\stripe_coupon_create_options.cs" />
+    <Compile Include="invoiceitems\test_data\stripe_invoiceitem_update_options.cs" />
+    <Compile Include="invoiceitems\when_creating_an_invoiceitem.cs" />
+    <Compile Include="invoiceitems\when_deleting_an_invoiceitem.cs" />
+    <Compile Include="invoiceitems\when_getting_an_invoiceitem.cs" />
+    <Compile Include="invoiceitems\when_listing_invoiceitems.cs" />
+    <Compile Include="coupons\when_deleting_a_coupon.cs" />
+    <Compile Include="coupons\coupon_behaviors.cs" />
+    <Compile Include="coupons\when_listing_coupons.cs" />
+    <Compile Include="customers\when_canceling_a_customer_subscription.cs" />
+    <Compile Include="customers\when_creating_an_updated_customer_subscription.cs" />
+    <Compile Include="customers\test_data\stripe_customer_update_subscription_options.cs" />
+    <Compile Include="customers\when_creating_a_customer_with_a_token.cs" />
+    <Compile Include="customers\test_data\stripe_customer_update_options.cs" />
+    <Compile Include="customers\when_updating_a_customer.cs" />
+    <Compile Include="customers\when_deleting_a_customer.cs" />
+    <Compile Include="customers\customer_behaviors.cs" />
+    <Compile Include="customers\when_listing_customers.cs" />
+    <Compile Include="card_behaviors.cs" />
+    <Compile Include="plans\when_listing_plans.cs" />
+    <Compile Include="plans\when_deleting_a_plan.cs" />
+    <Compile Include="plans\plan_behaviors.cs" />
+    <Compile Include="tokens\token_behaviors.cs" />
+    <Compile Include="charges\when_refunding_a_charge_with_an_amount.cs" />
+    <Compile Include="charges\when_refunding_a_charge.cs" />
+    <Compile Include="plans\when_getting_a_plan.cs" />
+    <Compile Include="customers\when_getting_a_customer.cs" />
+    <Compile Include="charges\when_getting_a_charge.cs" />
+    <Compile Include="coupons\when_getting_a_coupon.cs" />
+    <Compile Include="tokens\when_getting_a_token.cs" />
+    <Compile Include="tokens\test_data\stripe_token_create_options.cs" />
+    <Compile Include="tokens\when_creating_a_token.cs" />
+    <Compile Include="charges\when_creating_a_charge_with_a_customer.cs" />
+    <Compile Include="charges\when_creating_a_charge_with_a_card.cs" />
+    <Compile Include="charges\test_data\stripe_charge_create_options.cs" />
+    <Compile Include="invoiceitems\test_data\stripe_invoiceitem_create_options.cs" />
+    <Compile Include="coupons\when_creating_a_coupon.cs" />
+    <Compile Include="plans\test_data\stripe_plan_create_options.cs" />
+    <Compile Include="customers\test_data\stripe_customer_create_options.cs" />
+    <Compile Include="plans\when_creating_a_plan.cs" />
+    <Compile Include="customers\when_creating_a_customer.cs" />
+    <Compile Include="oauth\when_creating_an_invalid_oauth_token_request.cs" />
+  </ItemGroup>
+  <ItemGroup>
+    <ProjectReference Include="..\Stripe\Stripe.csproj">
+      <Project>{E48E9AC1-3A88-406B-82FF-166B1E3C7A48}</Project>
+      <Name>Stripe</Name>
+    </ProjectReference>
+  </ItemGroup>
+  <ItemGroup>
+    <None Include="App.config">
+      <SubType>Designer</SubType>
+    </None>
+    <None Include="packages.config">
+      <SubType>Designer</SubType>
+    </None>
+    <None Include="_web_event_hooks\event_hooks_handler.ashx" />
+    <None Include="_web_event_hooks\web.config">
+      <SubType>Designer</SubType>
+    </None>
+  </ItemGroup>
+  <ItemGroup>
+    <Folder Include="_web_event_hooks\bin\" />
+  </ItemGroup>
+  <ItemGroup>
+    <Service Include="{82A7F48D-3B50-4B1E-B82E-3ADA8210C358}" />
+  </ItemGroup>
+  <Import Project="$(MSBuildToolsPath)\Microsoft.CSharp.targets" />
+  <Import Project="$(SolutionDir)\.nuget\NuGet.targets" Condition="Exists('$(SolutionDir)\.nuget\NuGet.targets')" />
+  <!-- To modify your build process, add your task inside one of the targets below and uncomment it.
        Other similar extension points exist, see Microsoft.Common.targets.
   <Target Name="BeforeBuild">
   </Target>
   <Target Name="AfterBuild">
   </Target>
-  -->
-</Project>+  -->
+</Project>