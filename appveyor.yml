--- conflicted
+++ resolved
@@ -1,10 +1,5 @@
-<<<<<<< HEAD
-version: 39.86.0.{build}
+version: 39.88.0.{build}
 image: Visual Studio 2022
-=======
-version: 39.88.0.{build}
-image: Visual Studio 2019
->>>>>>> f78e3521
 
 environment:
   COVERALLS_REPO_TOKEN:
